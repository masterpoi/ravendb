--- conflicted
+++ resolved
@@ -1,24 +1,3 @@
-<<<<<<< HEAD
-//-----------------------------------------------------------------------
-// <copyright file="AbstractDocumentCodec.cs" company="Hibernating Rhinos LTD">
-//     Copyright (c) Hibernating Rhinos LTD. All rights reserved.
-// </copyright>
-//-----------------------------------------------------------------------
-using System.ComponentModel.Composition;
-using System.IO;
-using Raven.Json.Linq;
-
-namespace Raven.Database.Plugins
-{
-	[InheritedExport]
-	public abstract class AbstractDocumentCodec
-{	
-		public abstract Stream Encode(string key, RavenJObject data, RavenJObject metadata, Stream dataStream);
-
-		public abstract Stream Decode(string key, RavenJObject metadata, Stream dataStream);
-	}
-}
-=======
 //-----------------------------------------------------------------------
 // <copyright file="AbstractDocumentCodec.cs" company="Hibernating Rhinos LTD">
 //     Copyright (c) Hibernating Rhinos LTD. All rights reserved.
@@ -41,5 +20,4 @@
 
 		public abstract Stream Decode(string key, RavenJObject metadata, Stream dataStream);
 	}
-}
->>>>>>> 051e5f4d
+}