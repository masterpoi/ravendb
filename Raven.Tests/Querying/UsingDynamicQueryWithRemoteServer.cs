//-----------------------------------------------------------------------
// <copyright file="UsingDynamicQueryWithRemoteServer.cs" company="Hibernating Rhinos LTD">
//     Copyright (c) Hibernating Rhinos LTD. All rights reserved.
// </copyright>
//-----------------------------------------------------------------------
using System;
using System.Linq;
<<<<<<< HEAD
=======
using Raven.Abstractions.Indexing;
>>>>>>> f2a050be
using Raven.Client;
using Raven.Client.Document;
using Raven.Database.Extensions;
using Raven.Database.Server;
using Raven.Server;
using Xunit;

namespace Raven.Tests.Querying
{
	public class UsingDynamicQueryWithRemoteServer : RemoteClientTest, IDisposable
	{
<<<<<<< HEAD
		private readonly string path;
		private readonly RavenDbServer ravenDbServer;
		private readonly IDocumentStore documentStore;
=======
		private readonly IDocumentStore documentStore;
		private readonly string path;
		private readonly RavenDbServer ravenDbServer;
>>>>>>> f2a050be

		public UsingDynamicQueryWithRemoteServer()
		{
			const int port = 8079;
<<<<<<< HEAD
			path = GetPath("TestDb");
			NonAdminHttp.EnsureCanListenToWhenInNonAdminContext(port);

			ravenDbServer = GetNewServer(port, path);
			documentStore = new DocumentStore {Url = "http://localhost:" + port}.Initialize();
=======
			this.path = this.GetPath("TestDb");
			NonAdminHttp.EnsureCanListenToWhenInNonAdminContext(port);

			this.ravenDbServer = this.GetNewServer(port, this.path);
			this.documentStore = new DocumentStore {Url = "http://localhost:" + port}.Initialize();
>>>>>>> f2a050be
		}

		public override void Dispose()
		{
<<<<<<< HEAD
			documentStore.Dispose();
			ravenDbServer.Dispose();
			IOExtensions.DeleteDirectory(path);
=======
			this.documentStore.Dispose();
			this.ravenDbServer.Dispose();
			IOExtensions.DeleteDirectory(this.path);
>>>>>>> f2a050be
			base.Dispose();
		}

		[Fact]
		public void CanPerformDynamicQueryUsingClientLinqQuery()
		{
			var blogOne = new Blog
			              	{
			              		Title = "one",
			              		Category = "Ravens"
			              	};
			var blogTwo = new Blog
			              	{
			              		Title = "two",
			              		Category = "Rhinos"
			              	};
			var blogThree = new Blog
			                	{
			                		Title = "three",
			                		Category = "Rhinos"
			                	};

<<<<<<< HEAD
			using (var s = documentStore.OpenSession())
=======
			using (var s = this.documentStore.OpenSession())
>>>>>>> f2a050be
			{
				s.Store(blogOne);
				s.Store(blogTwo);
				s.Store(blogThree);
				s.SaveChanges();
			}

<<<<<<< HEAD
			using (var s = documentStore.OpenSession())
=======
			using (var s = this.documentStore.OpenSession())
>>>>>>> f2a050be
			{
				var results = s.Query<Blog>()
					.Customize(x => x.WaitForNonStaleResultsAsOfNow())
					.Where(x => x.Category == "Rhinos" && x.Title.Length == 3)
					.ToArray();

				var blogs = s.Advanced.LuceneQuery<Blog>()
					.Where("Category:Rhinos AND Title.Length:3")
					.ToArray();

				Assert.Equal(1, results.Length);
				Assert.Equal("two", results[0].Title);
				Assert.Equal("Rhinos", results[0].Category);
			}
		}

		[Fact]
		public void CanPerformDynamicQueryUsingClientLuceneQuery()
		{
			var blogOne = new Blog
			              	{
			              		Title = "one",
			              		Category = "Ravens"
			              	};
			var blogTwo = new Blog
			              	{
			              		Title = "two",
			              		Category = "Rhinos"
			              	};
			var blogThree = new Blog
			                	{
			                		Title = "three",
			                		Category = "Rhinos"
			                	};

<<<<<<< HEAD
			using (var s = documentStore.OpenSession())
=======
			using (var s = this.documentStore.OpenSession())
>>>>>>> f2a050be
			{
				s.Store(blogOne);
				s.Store(blogTwo);
				s.Store(blogThree);
				s.SaveChanges();
			}

<<<<<<< HEAD
			using (var s = documentStore.OpenSession())
=======
			using (var s = this.documentStore.OpenSession())
>>>>>>> f2a050be
			{
				var results = s.Advanced.LuceneQuery<Blog>()
					.Where("Title.Length:3 AND Category:Rhinos")
					.WaitForNonStaleResultsAsOfNow().ToArray();

				Assert.Equal(1, results.Length);
				Assert.Equal("two", results[0].Title);
				Assert.Equal("Rhinos", results[0].Category);
			}
		}

		[Fact]
		public void CanPerformProjectionUsingClientLinqQuery()
		{
			var blogOne = new Blog
			              	{
			              		Title = "one",
			              		Category = "Ravens",
<<<<<<< HEAD
			              		Tags = new Tag[]
			              		       	{
			              		       		new Tag() {Name = "tagOne"},
			              		       		new Tag() {Name = "tagTwo"}
			              		       	}
			              	};

			using (var s = documentStore.OpenSession())
=======
				Tags = new[]
			              		       	{
					new Tag {Name = "tagOne"},
					new Tag {Name = "tagTwo"}
			              		       	}
			              	};

			using (var s = this.documentStore.OpenSession())
>>>>>>> f2a050be
			{
				s.Store(blogOne);
				s.SaveChanges();
			}

<<<<<<< HEAD
			using (var s = documentStore.OpenSession())
=======
			using (var s = this.documentStore.OpenSession())
>>>>>>> f2a050be
			{
				var results = s.Query<Blog>()
					.Where(x => x.Title == "one" && x.Tags.Any(y => y.Name == "tagTwo"))
					.Select(x => new
					             	{
					             		x.Category,
					             		x.Title
					             	})
					.Single();

				Assert.Equal("one", results.Title);
				Assert.Equal("Ravens", results.Category);
			}
		}

		[Fact]
		public void QueryForASpecificTypeDoesNotBringBackOtherTypes()
		{
<<<<<<< HEAD
			using (var s = documentStore.OpenSession())
=======
			using (var s = this.documentStore.OpenSession())
>>>>>>> f2a050be
			{
				s.Store(new Tag());
				s.SaveChanges();
			}

<<<<<<< HEAD
			using (var s = documentStore.OpenSession())
=======
			using (var s = this.documentStore.OpenSession())
>>>>>>> f2a050be
			{
				var results = s.Query<Blog>()
					.Select(b => new {b.Category})
					.ToArray();
				Assert.Equal(0, results.Length);
			}
		}

		[Fact]
		public void CanPerformLinqOrderByOnNumericField()
		{
			var blogOne = new Blog
			              	{
			              		SortWeight = 2
			              	};

			var blogTwo = new Blog
			              	{
			              		SortWeight = 4
			              	};

			var blogThree = new Blog
			                	{
			                		SortWeight = 1
			                	};

<<<<<<< HEAD
			using (var s = documentStore.OpenSession())
=======
			using (var s = this.documentStore.OpenSession())
>>>>>>> f2a050be
			{
				s.Store(blogOne);
				s.Store(blogTwo);
				s.Store(blogThree);
				s.SaveChanges();
			}

<<<<<<< HEAD
			using (var s = documentStore.OpenSession())
=======
			using (var s = this.documentStore.OpenSession())
>>>>>>> f2a050be
			{
				var resultDescending = (from blog in s.Query<Blog>()
				                        orderby blog.SortWeight descending
				                        select blog).ToArray();

				var resultAscending = (from blog in s.Query<Blog>()
				                       orderby blog.SortWeight ascending
				                       select blog).ToArray();

				Assert.Equal(4, resultDescending[0].SortWeight);
				Assert.Equal(2, resultDescending[1].SortWeight);
				Assert.Equal(1, resultDescending[2].SortWeight);

				Assert.Equal(1, resultAscending[0].SortWeight);
				Assert.Equal(2, resultAscending[1].SortWeight);
				Assert.Equal(4, resultAscending[2].SortWeight);
<<<<<<< HEAD

=======
>>>>>>> f2a050be
			}
		}

		[Fact]
		public void CanPerformLinqOrderByOnTextField()
		{
			var blogOne = new Blog
			              	{
			              		Title = "aaaaa"
			              	};

			var blogTwo = new Blog
			              	{
			              		Title = "ccccc"
			              	};

			var blogThree = new Blog
			                	{
			                		Title = "bbbbb"
			                	};

<<<<<<< HEAD
			using (var s = documentStore.OpenSession())
=======
			using (var s = this.documentStore.OpenSession())
>>>>>>> f2a050be
			{
				s.Store(blogOne);
				s.Store(blogTwo);
				s.Store(blogThree);
				s.SaveChanges();
			}

<<<<<<< HEAD
			using (var s = documentStore.OpenSession())
=======
			using (var s = this.documentStore.OpenSession())
>>>>>>> f2a050be
			{
				var resultDescending = (from blog in s.Query<Blog>()
				                        orderby blog.Title descending
				                        select blog).ToArray();

				var resultAscending = (from blog in s.Query<Blog>()
				                       orderby blog.Title ascending
				                       select blog).ToArray();

				Assert.Equal("ccccc", resultDescending[0].Title);
				Assert.Equal("bbbbb", resultDescending[1].Title);
				Assert.Equal("aaaaa", resultDescending[2].Title);

				Assert.Equal("aaaaa", resultAscending[0].Title);
				Assert.Equal("bbbbb", resultAscending[1].Title);
				Assert.Equal("ccccc", resultAscending[2].Title);
<<<<<<< HEAD

=======
			}
		}

		[Fact]
		public void CanPerformDynamicQueryWithHighlightingUsingClientLuceneQuery()
		{
			var blogOne = new Blog
			{
				Title = "Lorem ipsum dolor sit amet, target word, consectetur adipiscing elit.",
				Category = "Ravens"
			};
			var blogTwo = new Blog
			{
				Title =
					"Maecenas mauris leo, feugiat sodales facilisis target word, pellentesque, suscipit aliquet turpis.",
				Category = "The Rhinos"
			};
			var blogThree = new Blog
			{
				Title = "Target cras vitae felis arcu word.",
				Category = "Los Rhinos"
			};

			string blogOneId;
			string blogTwoId;
			using (var s = documentStore.OpenSession())
			{
				s.Store(blogOne);
				s.Store(blogTwo);
				s.Store(blogThree);
				s.SaveChanges();

				blogOneId = s.Advanced.GetDocumentId(blogOne);
				blogTwoId = s.Advanced.GetDocumentId(blogTwo);
			}

			using (var s = documentStore.OpenSession())
			{
				FieldHighlightings titleHighlightings;
				FieldHighlightings categoryHighlightings;

				var results = s.Advanced.LuceneQuery<Blog>()
							   .Highlight("Title", 18, 2, out titleHighlightings)
							   .Highlight("Category", 18, 2, out categoryHighlightings)
							   .SetHighlighterTags("*", "*")
							   .Where("Title:(target word) OR Category:rhinos")
							   .WaitForNonStaleResultsAsOfNow()
							   .ToArray();

				Assert.Equal(3, results.Length);
				Assert.NotEmpty(titleHighlightings.GetFragments(blogOneId));
				Assert.Empty(categoryHighlightings.GetFragments(blogOneId));

				Assert.NotEmpty(titleHighlightings.GetFragments(blogTwoId));
				Assert.NotEmpty(categoryHighlightings.GetFragments(blogTwoId));
			}
		}

		[Fact]
		public void CanPerformDynamicQueryWithHighlighting()
		{
			var blogOne = new Blog
			{
				Title = "Lorem ipsum dolor sit amet, target word, consectetur adipiscing elit.",
				Category = "Ravens"
			};
			var blogTwo = new Blog
			{
				Title =
					"Maecenas mauris leo, feugiat sodales facilisis target word, pellentesque, suscipit aliquet turpis.",
				Category = "The Rhinos"
			};
			var blogThree = new Blog
			{
				Title = "Target cras vitae felis arcu word.",
				Category = "Los Rhinos"
			};

			string blogOneId;
			string blogTwoId;
			using (var s = documentStore.OpenSession())
			{
				s.Store(blogOne);
				s.Store(blogTwo);
				s.Store(blogThree);
				s.SaveChanges();

				blogOneId = s.Advanced.GetDocumentId(blogOne);
				blogTwoId = s.Advanced.GetDocumentId(blogTwo);
			}

			using (var s = documentStore.OpenSession())
			{
				FieldHighlightings titleHighlightings = null;
				FieldHighlightings categoryHighlightings = null;

				var results = s.Query<Blog>()
							   .Customize(
								   c =>
								   c.Highlight("Title", 18, 2, out titleHighlightings)
									.Highlight("Category", 18, 2, out categoryHighlightings)
									.SetHighlighterTags("*", "*")
									.WaitForNonStaleResultsAsOfNow())
							   .Search(x => x.Category, "rhinos")
							   .Search(x => x.Title, "target word")
							   .ToArray();

				Assert.Equal(3, results.Length);
				Assert.NotEmpty(titleHighlightings.GetFragments(blogOneId));
				Assert.Empty(categoryHighlightings.GetFragments(blogOneId));

				Assert.NotEmpty(titleHighlightings.GetFragments(blogTwoId));
				Assert.NotEmpty(categoryHighlightings.GetFragments(blogTwoId));
			}
		}

		[Fact]
		public void ExecutesQueryWithHighlightingsAgainstSimpleIndex()
		{
			const string indexName = "BlogsForHighlightingTests";
			documentStore.DatabaseCommands.PutIndex(indexName,
				new IndexDefinition
				{
					Map = "from blog in docs.Blogs select new { blog.Title, blog.Category }",
					Stores =
					{
						{"Title", FieldStorage.Yes},
						{"Category", FieldStorage.Yes}
					},
					Indexes =
					{
						{"Title", FieldIndexing.Analyzed},
						{"Category", FieldIndexing.Analyzed}
					},
					TermVectors =
						{
							{"Title", FieldTermVector.WithPositionsAndOffsets},
							{"Category", FieldTermVector.WithPositionsAndOffsets}							
						}
				});

			var blogOne = new Blog
			{
				Title = "Lorem ipsum dolor sit amet, target word, consectetur adipiscing elit.",
				Category = "Ravens"
			};
			var blogTwo = new Blog
			{
				Title =
					"Maecenas mauris leo, feugiat sodales facilisis target word, pellentesque, suscipit aliquet turpis.",
				Category = "The Rhinos"
			};
			var blogThree = new Blog
			{
				Title = "Target cras vitae felis arcu word.",
				Category = "Los Rhinos"
			};

			string blogOneId;
			string blogTwoId;
			using (var s = documentStore.OpenSession())
			{
				s.Store(blogOne);
				s.Store(blogTwo);
				s.Store(blogThree);
				s.SaveChanges();

				blogOneId = s.Advanced.GetDocumentId(blogOne);
				blogTwoId = s.Advanced.GetDocumentId(blogTwo);
			}

			using (var s = documentStore.OpenSession())
			{
				FieldHighlightings titleHighlightings = null;
				FieldHighlightings categoryHighlightings = null;

				var results = s.Query<Blog>(indexName)
							   .Customize(
								   c =>
								   c.Highlight("Title", 18, 2, out titleHighlightings)
									.Highlight("Category", 18, 2, out categoryHighlightings)
									.SetHighlighterTags("*", "*")
									.WaitForNonStaleResultsAsOfNow())
							   .Search(x => x.Category, "rhinos")
							   .Search(x => x.Title, "target word")
							   .ToArray();

				Assert.Equal(3, results.Length);
				Assert.NotEmpty(titleHighlightings.GetFragments(blogOneId));
				Assert.Empty(categoryHighlightings.GetFragments(blogOneId));

				Assert.NotEmpty(titleHighlightings.GetFragments(blogTwoId));
				Assert.NotEmpty(categoryHighlightings.GetFragments(blogTwoId));
			}
		}

		[Fact]
		public void ExecutesQueryWithHighlightingsAndProjections()
		{
			const string indexName = "BlogsForHighlightingTests";
			documentStore.DatabaseCommands.PutIndex(indexName,
				new IndexDefinition
				{
					Map = "from blog in docs.Blogs select new { blog.Title, blog.Category }",
					Stores =
					{
						{"Title", FieldStorage.Yes},
						{"Category", FieldStorage.Yes}
					},
					Indexes =
					{
						{"Title", FieldIndexing.Analyzed},
						{"Category", FieldIndexing.Analyzed}
					},
					TermVectors =
						{
							{"Title", FieldTermVector.WithPositionsAndOffsets},
							{"Category", FieldTermVector.WithPositionsAndOffsets}							
						}
				});

			var blogOne = new Blog
			{
				Title = "Lorem ipsum dolor sit amet, target word, consectetur adipiscing elit.",
				Category = "Ravens"
			};
			var blogTwo = new Blog
			{
				Title =
					"Maecenas mauris leo, feugiat sodales facilisis target word, pellentesque, suscipit aliquet turpis.",
				Category = "The Rhinos"
			};
			var blogThree = new Blog
			{
				Title = "Target cras vitae felis arcu word.",
				Category = "Los Rhinos"
			};

			using (var s = documentStore.OpenSession())
			{
				s.Store(blogOne);
				s.Store(blogTwo);
				s.Store(blogThree);
				s.SaveChanges();
			}

			using (var s = documentStore.OpenSession())
			{
				var results = s.Query<Blog>(indexName)
							   .Customize(
								   c => c.WaitForNonStaleResults().Highlight("Title", 18, 2, "TitleFragments"))
							   .Where(x => x.Title == "lorem" && x.Category == "ravens")
							   .Select(x => new
							   {
								   x.Title,
								   x.Category,
								   TitleFragments = default(string[])
							   })
							   .ToArray();

				Assert.Equal(1, results.Length);
				Assert.NotEmpty(results.First().TitleFragments);
			}
		}

		[Fact]
		public void ExecutesQueryWithHighlightingsAgainstMapReduceIndex()
		{
			const string indexName = "BlogsForHighlightingMRTests";
			documentStore.DatabaseCommands.PutIndex(indexName,
				new IndexDefinition
				{
					Map = "from blog in docs.Blogs select new { blog.Title, blog.Category }",
					Reduce = @"from result in results 
								   group result by result.Category into g
								   select new { Category = g.Key, Title = g.Select(x=>x.Title).Aggregate(string.Concat) }",
					Stores =
					{
						{"Title", FieldStorage.Yes},
						{"Category", FieldStorage.Yes}
					},
					Indexes =
					{
						{"Title", FieldIndexing.Analyzed},
						{"Category", FieldIndexing.Analyzed}
					},
					TermVectors =
						{
							{"Title", FieldTermVector.WithPositionsAndOffsets},
							{"Category", FieldTermVector.WithPositionsAndOffsets}							
						}
				});

			var blogOne = new Blog
			{
				Title = "Lorem ipsum dolor sit amet, target word, consectetur adipiscing elit.",
				Category = "Ravens"
			};
			var blogTwo = new Blog
			{
				Title =
					"Maecenas mauris leo, feugiat sodales facilisis target word, pellentesque, suscipit aliquet turpis.",
				Category = "The Rhinos"
			};
			var blogThree = new Blog
			{
				Title = "Target cras vitae felis arcu word.",
				Category = "Los Rhinos"
			};

			string blogOneId;
			string blogTwoId;
			using (var s = documentStore.OpenSession())
			{
				s.Store(blogOne);
				s.Store(blogTwo);
				s.Store(blogThree);
				s.SaveChanges();

				blogOneId = s.Advanced.GetDocumentId(blogOne);
				blogTwoId = s.Advanced.GetDocumentId(blogTwo);
			}

			using (var s = documentStore.OpenSession())
			{
				var results = s.Query<Blog>(indexName)
							   .Customize(
								   c => c.WaitForNonStaleResults().Highlight("Title", 18, 2, "TitleFragments"))
							   .Where(x => x.Title == "lorem" && x.Category == "ravens")
							   .Select(x => new
							   {
								   x.Title,
								   x.Category,
								   TitleFragments = default(string[])
							   })
							   .ToArray();

				Assert.Equal(1, results.Length);
				Assert.NotEmpty(results.First().TitleFragments);
>>>>>>> f2a050be
			}
		}

		public class Blog
		{
			public User User { get; set; }

			public string Title { get; set; }

			public Tag[] Tags { get; set; }

			public int SortWeight { get; set; }

			public string Category { get; set; }
		}

		public class Tag
		{
			public string Name { get; set; }
		}

		public class User
		{
			public string Name { get; set; }
		}
	}
}<|MERGE_RESOLUTION|>--- conflicted
+++ resolved
@@ -5,10 +5,7 @@
 //-----------------------------------------------------------------------
 using System;
 using System.Linq;
-<<<<<<< HEAD
-=======
 using Raven.Abstractions.Indexing;
->>>>>>> f2a050be
 using Raven.Client;
 using Raven.Client.Document;
 using Raven.Database.Extensions;
@@ -20,45 +17,25 @@
 {
 	public class UsingDynamicQueryWithRemoteServer : RemoteClientTest, IDisposable
 	{
-<<<<<<< HEAD
-		private readonly string path;
-		private readonly RavenDbServer ravenDbServer;
-		private readonly IDocumentStore documentStore;
-=======
 		private readonly IDocumentStore documentStore;
 		private readonly string path;
 		private readonly RavenDbServer ravenDbServer;
->>>>>>> f2a050be
 
 		public UsingDynamicQueryWithRemoteServer()
 		{
 			const int port = 8079;
-<<<<<<< HEAD
-			path = GetPath("TestDb");
-			NonAdminHttp.EnsureCanListenToWhenInNonAdminContext(port);
-
-			ravenDbServer = GetNewServer(port, path);
-			documentStore = new DocumentStore {Url = "http://localhost:" + port}.Initialize();
-=======
 			this.path = this.GetPath("TestDb");
 			NonAdminHttp.EnsureCanListenToWhenInNonAdminContext(port);
 
 			this.ravenDbServer = this.GetNewServer(port, this.path);
 			this.documentStore = new DocumentStore {Url = "http://localhost:" + port}.Initialize();
->>>>>>> f2a050be
 		}
 
 		public override void Dispose()
 		{
-<<<<<<< HEAD
-			documentStore.Dispose();
-			ravenDbServer.Dispose();
-			IOExtensions.DeleteDirectory(path);
-=======
 			this.documentStore.Dispose();
 			this.ravenDbServer.Dispose();
 			IOExtensions.DeleteDirectory(this.path);
->>>>>>> f2a050be
 			base.Dispose();
 		}
 
@@ -81,23 +58,15 @@
 			                		Category = "Rhinos"
 			                	};
 
-<<<<<<< HEAD
-			using (var s = documentStore.OpenSession())
-=======
-			using (var s = this.documentStore.OpenSession())
->>>>>>> f2a050be
-			{
-				s.Store(blogOne);
-				s.Store(blogTwo);
-				s.Store(blogThree);
-				s.SaveChanges();
-			}
-
-<<<<<<< HEAD
-			using (var s = documentStore.OpenSession())
-=======
-			using (var s = this.documentStore.OpenSession())
->>>>>>> f2a050be
+			using (var s = this.documentStore.OpenSession())
+			{
+				s.Store(blogOne);
+				s.Store(blogTwo);
+				s.Store(blogThree);
+				s.SaveChanges();
+			}
+
+			using (var s = this.documentStore.OpenSession())
 			{
 				var results = s.Query<Blog>()
 					.Customize(x => x.WaitForNonStaleResultsAsOfNow())
@@ -133,23 +102,15 @@
 			                		Category = "Rhinos"
 			                	};
 
-<<<<<<< HEAD
-			using (var s = documentStore.OpenSession())
-=======
-			using (var s = this.documentStore.OpenSession())
->>>>>>> f2a050be
-			{
-				s.Store(blogOne);
-				s.Store(blogTwo);
-				s.Store(blogThree);
-				s.SaveChanges();
-			}
-
-<<<<<<< HEAD
-			using (var s = documentStore.OpenSession())
-=======
-			using (var s = this.documentStore.OpenSession())
->>>>>>> f2a050be
+			using (var s = this.documentStore.OpenSession())
+			{
+				s.Store(blogOne);
+				s.Store(blogTwo);
+				s.Store(blogThree);
+				s.SaveChanges();
+			}
+
+			using (var s = this.documentStore.OpenSession())
 			{
 				var results = s.Advanced.LuceneQuery<Blog>()
 					.Where("Title.Length:3 AND Category:Rhinos")
@@ -168,16 +129,6 @@
 			              	{
 			              		Title = "one",
 			              		Category = "Ravens",
-<<<<<<< HEAD
-			              		Tags = new Tag[]
-			              		       	{
-			              		       		new Tag() {Name = "tagOne"},
-			              		       		new Tag() {Name = "tagTwo"}
-			              		       	}
-			              	};
-
-			using (var s = documentStore.OpenSession())
-=======
 				Tags = new[]
 			              		       	{
 					new Tag {Name = "tagOne"},
@@ -186,17 +137,12 @@
 			              	};
 
 			using (var s = this.documentStore.OpenSession())
->>>>>>> f2a050be
-			{
-				s.Store(blogOne);
-				s.SaveChanges();
-			}
-
-<<<<<<< HEAD
-			using (var s = documentStore.OpenSession())
-=======
-			using (var s = this.documentStore.OpenSession())
->>>>>>> f2a050be
+			{
+				s.Store(blogOne);
+				s.SaveChanges();
+			}
+
+			using (var s = this.documentStore.OpenSession())
 			{
 				var results = s.Query<Blog>()
 					.Where(x => x.Title == "one" && x.Tags.Any(y => y.Name == "tagTwo"))
@@ -215,21 +161,13 @@
 		[Fact]
 		public void QueryForASpecificTypeDoesNotBringBackOtherTypes()
 		{
-<<<<<<< HEAD
-			using (var s = documentStore.OpenSession())
-=======
-			using (var s = this.documentStore.OpenSession())
->>>>>>> f2a050be
+			using (var s = this.documentStore.OpenSession())
 			{
 				s.Store(new Tag());
 				s.SaveChanges();
 			}
 
-<<<<<<< HEAD
-			using (var s = documentStore.OpenSession())
-=======
-			using (var s = this.documentStore.OpenSession())
->>>>>>> f2a050be
+			using (var s = this.documentStore.OpenSession())
 			{
 				var results = s.Query<Blog>()
 					.Select(b => new {b.Category})
@@ -256,23 +194,15 @@
 			                		SortWeight = 1
 			                	};
 
-<<<<<<< HEAD
-			using (var s = documentStore.OpenSession())
-=======
-			using (var s = this.documentStore.OpenSession())
->>>>>>> f2a050be
-			{
-				s.Store(blogOne);
-				s.Store(blogTwo);
-				s.Store(blogThree);
-				s.SaveChanges();
-			}
-
-<<<<<<< HEAD
-			using (var s = documentStore.OpenSession())
-=======
-			using (var s = this.documentStore.OpenSession())
->>>>>>> f2a050be
+			using (var s = this.documentStore.OpenSession())
+			{
+				s.Store(blogOne);
+				s.Store(blogTwo);
+				s.Store(blogThree);
+				s.SaveChanges();
+			}
+
+			using (var s = this.documentStore.OpenSession())
 			{
 				var resultDescending = (from blog in s.Query<Blog>()
 				                        orderby blog.SortWeight descending
@@ -289,10 +219,6 @@
 				Assert.Equal(1, resultAscending[0].SortWeight);
 				Assert.Equal(2, resultAscending[1].SortWeight);
 				Assert.Equal(4, resultAscending[2].SortWeight);
-<<<<<<< HEAD
-
-=======
->>>>>>> f2a050be
 			}
 		}
 
@@ -314,23 +240,15 @@
 			                		Title = "bbbbb"
 			                	};
 
-<<<<<<< HEAD
-			using (var s = documentStore.OpenSession())
-=======
-			using (var s = this.documentStore.OpenSession())
->>>>>>> f2a050be
-			{
-				s.Store(blogOne);
-				s.Store(blogTwo);
-				s.Store(blogThree);
-				s.SaveChanges();
-			}
-
-<<<<<<< HEAD
-			using (var s = documentStore.OpenSession())
-=======
-			using (var s = this.documentStore.OpenSession())
->>>>>>> f2a050be
+			using (var s = this.documentStore.OpenSession())
+			{
+				s.Store(blogOne);
+				s.Store(blogTwo);
+				s.Store(blogThree);
+				s.SaveChanges();
+			}
+
+			using (var s = this.documentStore.OpenSession())
 			{
 				var resultDescending = (from blog in s.Query<Blog>()
 				                        orderby blog.Title descending
@@ -347,9 +265,6 @@
 				Assert.Equal("aaaaa", resultAscending[0].Title);
 				Assert.Equal("bbbbb", resultAscending[1].Title);
 				Assert.Equal("ccccc", resultAscending[2].Title);
-<<<<<<< HEAD
-
-=======
 			}
 		}
 
@@ -689,7 +604,6 @@
 
 				Assert.Equal(1, results.Length);
 				Assert.NotEmpty(results.First().TitleFragments);
->>>>>>> f2a050be
 			}
 		}
 
