--- conflicted
+++ resolved
@@ -1,384 +1,380 @@
-//-----------------------------------------------------------------------
-// <copyright file="TransactionalStorage.cs" company="Hibernating Rhinos LTD">
-//     Copyright (c) Hibernating Rhinos LTD. All rights reserved.
-// </copyright>
-//-----------------------------------------------------------------------
-using System;
-using System.Collections.Generic;
-using System.ComponentModel.Composition;
-using System.Diagnostics;
-using System.IO;
-using System.Runtime.Caching;
-using System.Runtime.ConstrainedExecution;
-using System.Threading;
-using Microsoft.Isam.Esent.Interop;
-<<<<<<< HEAD
-using Newtonsoft.Json.Linq;
-using Raven.Abstractions.MEF;
-=======
->>>>>>> 18c800d1
-using Raven.Database;
-using Raven.Database.Config;
-using Raven.Database.Impl;
-using Raven.Database.Plugins;
-using System.Linq;
-using Raven.Database.Storage;
-using Raven.Http.Exceptions;
-using Raven.Json.Linq;
-using Raven.Storage.Esent.Backup;
-using Raven.Storage.Esent.SchemaUpdates;
-using Raven.Storage.Esent.StorageActions;
-
-namespace Raven.Storage.Esent
-{
-	public class TransactionalStorage : CriticalFinalizerObject, ITransactionalStorage, IDocumentCacher
-	{
-		private readonly ThreadLocal<StorageActionsAccessor> current = new ThreadLocal<StorageActionsAccessor>();
-		private readonly string database;
-		private readonly InMemoryRavenConfiguration configuration;
-		private readonly Action onCommit;
-		private readonly ReaderWriterLockSlim disposerLock = new ReaderWriterLockSlim();
-		private readonly string path;
-		private bool disposed;
-
-		private JET_INSTANCE instance;
-		private readonly TableColumnsCache tableColumnsCache = new TableColumnsCache();
-		private IUuidGenerator generator;
-
-		private readonly ObjectCache cachedSerializedDocuments = new MemoryCache(typeof(TransactionalStorage).FullName + ".Cache");
-
-		public Tuple<RavenJObject, RavenJObject> GetCachedDocument(string key, Guid etag)
-		{
-			var cachedDocument = (Tuple<RavenJObject, RavenJObject>)cachedSerializedDocuments.Get("Doc/" + key + "/" + etag);
-			if (cachedDocument != null)
-				return Tuple.Create(new RavenJObject(cachedDocument.Item1), new RavenJObject(cachedDocument.Item2));
-			return null;
-		}
-
-		public void SetCachedDocument(string key, Guid etag, Tuple<RavenJObject, RavenJObject> doc)
-		{
-			cachedSerializedDocuments["Doc/" + key + "/" + etag] = doc;
-		}
-
-		[ImportMany]
-		public OrderedPartCollection<ISchemaUpdate> Updaters { get; set; }
-
-		[ImportMany]
-		public OrderedPartCollection<AbstractDocumentCodec> DocumentCodecs { get; set; }
-
-		public TransactionalStorage(InMemoryRavenConfiguration configuration, Action onCommit)
-		{
-			database = configuration.DataDirectory;
-			this.configuration = configuration;
-			this.onCommit = onCommit;
-			path = database;
-			if (Path.IsPathRooted(database) == false)
-				path = Path.Combine(AppDomain.CurrentDomain.BaseDirectory, database);
-			database = Path.Combine(path, "Data");
-
-			new TransactionalStorageConfigurator(configuration).LimitSystemCache();
-
-			Api.JetCreateInstance(out instance, database + Guid.NewGuid());
-		}
-
-		public TableColumnsCache TableColumnsCache
-		{
-			get { return tableColumnsCache; }
-		}
-
-		public JET_INSTANCE Instance
-		{
-			get { return instance; }
-		}
-
-		public string Database
-		{
-			get { return database; }
-		}
-
-		public Guid Id { get; private set; }
-
-		#region IDisposable Members
-
-		public void Dispose()
-		{
-			disposerLock.EnterWriteLock();
-			try
-			{
-				if (disposed)
-					return;
-				GC.SuppressFinalize(this);
-				Api.JetTerm2(instance, TermGrbit.Complete);
-			}
-			finally
-			{
-				disposed = true;
-				disposerLock.ExitWriteLock();
-			}
-		}
-
-		public void StartBackupOperation(DocumentDatabase docDb, string backupDestinationDirectory)
-		{
-			var backupOperation = new BackupOperation(docDb, docDb.Configuration.DataDirectory, backupDestinationDirectory);
-			ThreadPool.QueueUserWorkItem(backupOperation.Execute);
-		}
-
-		public void Restore(string backupLocation, string databaseLocation)
-		{
-			new RestoreOperation(backupLocation, databaseLocation).Execute();
-		}
-
-		public Type TypeForRunningQueriesInRemoteAppDomain
-		{
-			get { return typeof(RemoteEsentStorage); }
-		}
-
-		public object StateForRunningQueriesInRemoteAppDomain
-		{
-			get
-			{
-				return new RemoteEsentStorageState
-				{
-					Database = database,
-					Instance = instance
-				};
-			}
-		}
-
-		public string FriendlyName
-		{
-			get { return "Esent"; }
-		}
-
-		public bool HandleException(Exception exception)
-		{
-			var e = exception as EsentErrorException;
-			if (e == null)
-				return false;
-			// we need to protect ourselve from rollbacks happening in an async manner
-			// after the database was already shut down.
-			return e.Error == JET_err.InvalidInstance;
-		}
-
-		#endregion
-
-		public bool Initialize(IUuidGenerator uuidGenerator)
-		{
-			try
-			{
-				generator = uuidGenerator;
-				new TransactionalStorageConfigurator(configuration).ConfigureInstance(instance, path);
-
-				if (configuration.RunInUnreliableYetFastModeThatIsNotSuitableForProduction)
-				{
-					new InstanceParameters(instance)
-					{
-						CircularLog = true,
-						Recovery = false,
-						NoInformationEvent = false,
-						CreatePathIfNotExist = true,
-						TempDirectory = Path.Combine(path, "temp"),
-						SystemDirectory = Path.Combine(path, "system"),
-						LogFileDirectory = Path.Combine(path, "logs"),
-						MaxVerPages = 256,
-						BaseName = "RVN",
-						EventSource = "Raven",
-						LogBuffers = 8192,
-						LogFileSize = 256,
-						MaxSessions = TransactionalStorageConfigurator.MaxSessions,
-						MaxCursors = 1024,
-						DbExtensionSize = 128,
-						AlternateDatabaseRecoveryDirectory = path
-					};
-				}
-
-				Api.JetInit(ref instance);
-
-				var newDb = EnsureDatabaseIsCreatedAndAttachToDatabase();
-
-				SetIdFromDb();
-
-				tableColumnsCache.InitColumDictionaries(instance, database);
-
-				return newDb;
-			}
-			catch (Exception e)
-			{
-				Dispose();
-				throw new InvalidOperationException("Could not open transactional storage: " + database, e);
-			}
-		}
-
-		private void SetIdFromDb()
-		{
-			try
-			{
-				instance.WithDatabase(database, (session, dbid) =>
-				{
-					using (var details = new Table(session, dbid, "details", OpenTableGrbit.ReadOnly))
-					{
-						Api.JetMove(session, details, JET_Move.First, MoveGrbit.None);
-						var columnids = Api.GetColumnDictionary(session, details);
-						var column = Api.RetrieveColumn(session, details, columnids["id"]);
-						Id = new Guid(column);
-						var schemaVersion = Api.RetrieveColumnAsString(session, details, columnids["schema_version"]);
-						if (schemaVersion == SchemaCreator.SchemaVersion)
-							return;
-						do
-						{
-							var updater = Updaters.FirstOrDefault(update => update.Value.FromSchemaVersion == schemaVersion);
-							if (updater == null)
-								throw new InvalidOperationException(string.Format("The version on disk ({0}) is different that the version supported by this library: {1}{2}You need to migrate the disk version to the library version, alternatively, if the data isn't important, you can delete the file and it will be re-created (with no data) with the library version.", schemaVersion, SchemaCreator.SchemaVersion, Environment.NewLine));
-							updater.Value.Init(generator);
-							updater.Value.Update(session, dbid);
-							schemaVersion = Api.RetrieveColumnAsString(session, details, columnids["schema_version"]);
-						} while (schemaVersion != SchemaCreator.SchemaVersion);
-					}
-				});
-			}
-			catch (Exception e)
-			{
-				throw new InvalidOperationException(
-					"Could not read db details from disk. It is likely that there is a version difference between the library and the db on the disk." +
-						Environment.NewLine +
-							"You need to migrate the disk version to the library version, alternatively, if the data isn't important, you can delete the file and it will be re-created (with no data) with the library version.",
-					e);
-			}
-		}
-
-		private bool EnsureDatabaseIsCreatedAndAttachToDatabase()
-		{
-			using (var session = new Session(instance))
-			{
-				try
-				{
-					Api.JetAttachDatabase(session, database, AttachDatabaseGrbit.None);
-					return false;
-				}
-				catch (EsentErrorException e)
-				{
-					if (e.Error == JET_err.DatabaseDirtyShutdown)
-					{
-						try
-						{
-							using (var recoverInstance = new Instance("Recovery instance for: " + database))
-							{
-								recoverInstance.Init();
-								using (var recoverSession = new Session(recoverInstance))
-								{
-									new TransactionalStorageConfigurator(configuration).ConfigureInstance(recoverInstance.JetInstance, path);
-									Api.JetAttachDatabase(recoverSession, database,
-														  AttachDatabaseGrbit.DeleteCorruptIndexes);
-									Api.JetDetachDatabase(recoverSession, database);
-								}
-							}
-						}
-						catch (Exception)
-						{
-						}
-
-						Api.JetAttachDatabase(session, database, AttachDatabaseGrbit.None);
-						return false;
-					}
-					if (e.Error != JET_err.FileNotFound)
-						throw;
-				}
-
-				new SchemaCreator(session).Create(database);
-				Api.JetAttachDatabase(session, database, AttachDatabaseGrbit.None);
-				return true;
-			}
-		}
-
-		~TransactionalStorage()
-		{
-			try
-			{
-				Trace.WriteLine(
-					"Disposing esent resources from finalizer! You should call TransactionalStorage.Dispose() instead!");
-				Api.JetTerm2(instance, TermGrbit.Abrupt);
-			}
-			catch (Exception exception)
-			{
-				try
-				{
-					Trace.WriteLine("Failed to dispose esent instance from finalizer because: " + exception);
-				}
-				catch
-				{
-				}
-			}
-		}
-
-		[CLSCompliant(false)]
-		[DebuggerHidden, DebuggerNonUserCode, DebuggerStepThrough]
-		public void Batch(Action<IStorageActionsAccessor> action)
-		{
-			if (disposed)
-			{
-				Trace.WriteLine("TransactionalStorage.Batch was called after it was disposed, call was ignored.");
-				return; // this may happen if someone is calling us from the finalizer thread, so we can't even throw on that
-			}
-			if (current.Value != null)
-			{
-				action(current.Value);
-				return;
-			}
-			disposerLock.EnterReadLock();
-			try
-			{
-				ExecuteBatch(action);
-			}
-			catch (EsentErrorException e)
-			{
-				switch (e.Error)
-				{
-					case JET_err.WriteConflict:
-					case JET_err.SessionWriteConflict:
-					case JET_err.WriteConflictPrimaryIndex:
-						throw new ConcurrencyException("Concurrent modification to the same document are not allowed");
-					default:
-						throw;
-				}
-			}
-			finally
-			{
-				disposerLock.ExitReadLock();
-				current.Value = null;
-			}
-		}
-
-		[DebuggerHidden, DebuggerNonUserCode, DebuggerStepThrough]
-		private void ExecuteBatch(Action<IStorageActionsAccessor> action)
-		{
-			var txMode = configuration.TransactionMode == TransactionMode.Lazy
-				? CommitTransactionGrbit.LazyFlush
-				: CommitTransactionGrbit.None;
-			using (var pht = new DocumentStorageActions(instance, database, tableColumnsCache, DocumentCodecs, generator, this))
-			{
-				current.Value = new StorageActionsAccessor(pht);
-				action(current.Value);
-				pht.Commit(txMode);
-				onCommit();
-			}
-		}
-
-		public void ExecuteImmediatelyOrRegisterForSyncronization(Action action)
-		{
-			if (current.Value == null)
-			{
-				action();
-				return;
-			}
-			current.Value.OnCommit += action;
-		}
-
-		internal StorageActionsAccessor GetCurrentBatch()
-		{
-			var batch = current.Value;
-			if (batch == null)
-				throw new InvalidOperationException("Batch was not started, you are not supposed to call this method");
-			return batch;
-		}
-	}
-}
+//-----------------------------------------------------------------------
+// <copyright file="TransactionalStorage.cs" company="Hibernating Rhinos LTD">
+//     Copyright (c) Hibernating Rhinos LTD. All rights reserved.
+// </copyright>
+//-----------------------------------------------------------------------
+using System;
+using System.Collections.Generic;
+using System.ComponentModel.Composition;
+using System.Diagnostics;
+using System.IO;
+using System.Runtime.Caching;
+using System.Runtime.ConstrainedExecution;
+using System.Threading;
+using Microsoft.Isam.Esent.Interop;
+using Raven.Abstractions.MEF;
+using Raven.Database;
+using Raven.Database.Config;
+using Raven.Database.Impl;
+using Raven.Database.Plugins;
+using System.Linq;
+using Raven.Database.Storage;
+using Raven.Http.Exceptions;
+using Raven.Json.Linq;
+using Raven.Storage.Esent.Backup;
+using Raven.Storage.Esent.SchemaUpdates;
+using Raven.Storage.Esent.StorageActions;
+
+namespace Raven.Storage.Esent
+{
+	public class TransactionalStorage : CriticalFinalizerObject, ITransactionalStorage, IDocumentCacher
+	{
+		private readonly ThreadLocal<StorageActionsAccessor> current = new ThreadLocal<StorageActionsAccessor>();
+		private readonly string database;
+		private readonly InMemoryRavenConfiguration configuration;
+		private readonly Action onCommit;
+		private readonly ReaderWriterLockSlim disposerLock = new ReaderWriterLockSlim();
+		private readonly string path;
+		private bool disposed;
+
+		private JET_INSTANCE instance;
+		private readonly TableColumnsCache tableColumnsCache = new TableColumnsCache();
+		private IUuidGenerator generator;
+
+		private readonly ObjectCache cachedSerializedDocuments = new MemoryCache(typeof(TransactionalStorage).FullName + ".Cache");
+
+		public Tuple<RavenJObject, RavenJObject> GetCachedDocument(string key, Guid etag)
+		{
+			var cachedDocument = (Tuple<RavenJObject, RavenJObject>)cachedSerializedDocuments.Get("Doc/" + key + "/" + etag);
+			if (cachedDocument != null)
+				return Tuple.Create(new RavenJObject(cachedDocument.Item1), new RavenJObject(cachedDocument.Item2));
+			return null;
+		}
+
+		public void SetCachedDocument(string key, Guid etag, Tuple<RavenJObject, RavenJObject> doc)
+		{
+			cachedSerializedDocuments["Doc/" + key + "/" + etag] = doc;
+		}
+
+		[ImportMany]
+		public OrderedPartCollection<ISchemaUpdate> Updaters { get; set; }
+
+		[ImportMany]
+		public OrderedPartCollection<AbstractDocumentCodec> DocumentCodecs { get; set; }
+
+		public TransactionalStorage(InMemoryRavenConfiguration configuration, Action onCommit)
+		{
+			database = configuration.DataDirectory;
+			this.configuration = configuration;
+			this.onCommit = onCommit;
+			path = database;
+			if (Path.IsPathRooted(database) == false)
+				path = Path.Combine(AppDomain.CurrentDomain.BaseDirectory, database);
+			database = Path.Combine(path, "Data");
+
+			new TransactionalStorageConfigurator(configuration).LimitSystemCache();
+
+			Api.JetCreateInstance(out instance, database + Guid.NewGuid());
+		}
+
+		public TableColumnsCache TableColumnsCache
+		{
+			get { return tableColumnsCache; }
+		}
+
+		public JET_INSTANCE Instance
+		{
+			get { return instance; }
+		}
+
+		public string Database
+		{
+			get { return database; }
+		}
+
+		public Guid Id { get; private set; }
+
+		#region IDisposable Members
+
+		public void Dispose()
+		{
+			disposerLock.EnterWriteLock();
+			try
+			{
+				if (disposed)
+					return;
+				GC.SuppressFinalize(this);
+				Api.JetTerm2(instance, TermGrbit.Complete);
+			}
+			finally
+			{
+				disposed = true;
+				disposerLock.ExitWriteLock();
+			}
+		}
+
+		public void StartBackupOperation(DocumentDatabase docDb, string backupDestinationDirectory)
+		{
+			var backupOperation = new BackupOperation(docDb, docDb.Configuration.DataDirectory, backupDestinationDirectory);
+			ThreadPool.QueueUserWorkItem(backupOperation.Execute);
+		}
+
+		public void Restore(string backupLocation, string databaseLocation)
+		{
+			new RestoreOperation(backupLocation, databaseLocation).Execute();
+		}
+
+		public Type TypeForRunningQueriesInRemoteAppDomain
+		{
+			get { return typeof(RemoteEsentStorage); }
+		}
+
+		public object StateForRunningQueriesInRemoteAppDomain
+		{
+			get
+			{
+				return new RemoteEsentStorageState
+				{
+					Database = database,
+					Instance = instance
+				};
+			}
+		}
+
+		public string FriendlyName
+		{
+			get { return "Esent"; }
+		}
+
+		public bool HandleException(Exception exception)
+		{
+			var e = exception as EsentErrorException;
+			if (e == null)
+				return false;
+			// we need to protect ourselve from rollbacks happening in an async manner
+			// after the database was already shut down.
+			return e.Error == JET_err.InvalidInstance;
+		}
+
+		#endregion
+
+		public bool Initialize(IUuidGenerator uuidGenerator)
+		{
+			try
+			{
+				generator = uuidGenerator;
+				new TransactionalStorageConfigurator(configuration).ConfigureInstance(instance, path);
+
+				if (configuration.RunInUnreliableYetFastModeThatIsNotSuitableForProduction)
+				{
+					new InstanceParameters(instance)
+					{
+						CircularLog = true,
+						Recovery = false,
+						NoInformationEvent = false,
+						CreatePathIfNotExist = true,
+						TempDirectory = Path.Combine(path, "temp"),
+						SystemDirectory = Path.Combine(path, "system"),
+						LogFileDirectory = Path.Combine(path, "logs"),
+						MaxVerPages = 256,
+						BaseName = "RVN",
+						EventSource = "Raven",
+						LogBuffers = 8192,
+						LogFileSize = 256,
+						MaxSessions = TransactionalStorageConfigurator.MaxSessions,
+						MaxCursors = 1024,
+						DbExtensionSize = 128,
+						AlternateDatabaseRecoveryDirectory = path
+					};
+				}
+
+				Api.JetInit(ref instance);
+
+				var newDb = EnsureDatabaseIsCreatedAndAttachToDatabase();
+
+				SetIdFromDb();
+
+				tableColumnsCache.InitColumDictionaries(instance, database);
+
+				return newDb;
+			}
+			catch (Exception e)
+			{
+				Dispose();
+				throw new InvalidOperationException("Could not open transactional storage: " + database, e);
+			}
+		}
+
+		private void SetIdFromDb()
+		{
+			try
+			{
+				instance.WithDatabase(database, (session, dbid) =>
+				{
+					using (var details = new Table(session, dbid, "details", OpenTableGrbit.ReadOnly))
+					{
+						Api.JetMove(session, details, JET_Move.First, MoveGrbit.None);
+						var columnids = Api.GetColumnDictionary(session, details);
+						var column = Api.RetrieveColumn(session, details, columnids["id"]);
+						Id = new Guid(column);
+						var schemaVersion = Api.RetrieveColumnAsString(session, details, columnids["schema_version"]);
+						if (schemaVersion == SchemaCreator.SchemaVersion)
+							return;
+						do
+						{
+							var updater = Updaters.FirstOrDefault(update => update.Value.FromSchemaVersion == schemaVersion);
+							if (updater == null)
+								throw new InvalidOperationException(string.Format("The version on disk ({0}) is different that the version supported by this library: {1}{2}You need to migrate the disk version to the library version, alternatively, if the data isn't important, you can delete the file and it will be re-created (with no data) with the library version.", schemaVersion, SchemaCreator.SchemaVersion, Environment.NewLine));
+							updater.Value.Init(generator);
+							updater.Value.Update(session, dbid);
+							schemaVersion = Api.RetrieveColumnAsString(session, details, columnids["schema_version"]);
+						} while (schemaVersion != SchemaCreator.SchemaVersion);
+					}
+				});
+			}
+			catch (Exception e)
+			{
+				throw new InvalidOperationException(
+					"Could not read db details from disk. It is likely that there is a version difference between the library and the db on the disk." +
+						Environment.NewLine +
+							"You need to migrate the disk version to the library version, alternatively, if the data isn't important, you can delete the file and it will be re-created (with no data) with the library version.",
+					e);
+			}
+		}
+
+		private bool EnsureDatabaseIsCreatedAndAttachToDatabase()
+		{
+			using (var session = new Session(instance))
+			{
+				try
+				{
+					Api.JetAttachDatabase(session, database, AttachDatabaseGrbit.None);
+					return false;
+				}
+				catch (EsentErrorException e)
+				{
+					if (e.Error == JET_err.DatabaseDirtyShutdown)
+					{
+						try
+						{
+							using (var recoverInstance = new Instance("Recovery instance for: " + database))
+							{
+								recoverInstance.Init();
+								using (var recoverSession = new Session(recoverInstance))
+								{
+									new TransactionalStorageConfigurator(configuration).ConfigureInstance(recoverInstance.JetInstance, path);
+									Api.JetAttachDatabase(recoverSession, database,
+														  AttachDatabaseGrbit.DeleteCorruptIndexes);
+									Api.JetDetachDatabase(recoverSession, database);
+								}
+							}
+						}
+						catch (Exception)
+						{
+						}
+
+						Api.JetAttachDatabase(session, database, AttachDatabaseGrbit.None);
+						return false;
+					}
+					if (e.Error != JET_err.FileNotFound)
+						throw;
+				}
+
+				new SchemaCreator(session).Create(database);
+				Api.JetAttachDatabase(session, database, AttachDatabaseGrbit.None);
+				return true;
+			}
+		}
+
+		~TransactionalStorage()
+		{
+			try
+			{
+				Trace.WriteLine(
+					"Disposing esent resources from finalizer! You should call TransactionalStorage.Dispose() instead!");
+				Api.JetTerm2(instance, TermGrbit.Abrupt);
+			}
+			catch (Exception exception)
+			{
+				try
+				{
+					Trace.WriteLine("Failed to dispose esent instance from finalizer because: " + exception);
+				}
+				catch
+				{
+				}
+			}
+		}
+
+		[CLSCompliant(false)]
+		[DebuggerHidden, DebuggerNonUserCode, DebuggerStepThrough]
+		public void Batch(Action<IStorageActionsAccessor> action)
+		{
+			if (disposed)
+			{
+				Trace.WriteLine("TransactionalStorage.Batch was called after it was disposed, call was ignored.");
+				return; // this may happen if someone is calling us from the finalizer thread, so we can't even throw on that
+			}
+			if (current.Value != null)
+			{
+				action(current.Value);
+				return;
+			}
+			disposerLock.EnterReadLock();
+			try
+			{
+				ExecuteBatch(action);
+			}
+			catch (EsentErrorException e)
+			{
+				switch (e.Error)
+				{
+					case JET_err.WriteConflict:
+					case JET_err.SessionWriteConflict:
+					case JET_err.WriteConflictPrimaryIndex:
+						throw new ConcurrencyException("Concurrent modification to the same document are not allowed");
+					default:
+						throw;
+				}
+			}
+			finally
+			{
+				disposerLock.ExitReadLock();
+				current.Value = null;
+			}
+		}
+
+		[DebuggerHidden, DebuggerNonUserCode, DebuggerStepThrough]
+		private void ExecuteBatch(Action<IStorageActionsAccessor> action)
+		{
+			var txMode = configuration.TransactionMode == TransactionMode.Lazy
+				? CommitTransactionGrbit.LazyFlush
+				: CommitTransactionGrbit.None;
+			using (var pht = new DocumentStorageActions(instance, database, tableColumnsCache, DocumentCodecs, generator, this))
+			{
+				current.Value = new StorageActionsAccessor(pht);
+				action(current.Value);
+				pht.Commit(txMode);
+				onCommit();
+			}
+		}
+
+		public void ExecuteImmediatelyOrRegisterForSyncronization(Action action)
+		{
+			if (current.Value == null)
+			{
+				action();
+				return;
+			}
+			current.Value.OnCommit += action;
+		}
+
+		internal StorageActionsAccessor GetCurrentBatch()
+		{
+			var batch = current.Value;
+			if (batch == null)
+				throw new InvalidOperationException("Batch was not started, you are not supposed to call this method");
+			return batch;
+		}
+	}
+}