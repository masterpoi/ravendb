--- conflicted
+++ resolved
@@ -1,9 +1,5 @@
 using System;
 using System.Net;
-<<<<<<< HEAD
-using System.Threading.Tasks;
-=======
->>>>>>> f4b74665
 using Raven.Client.Connection;
 using Raven.Client.Connection.Profiling;
 using Raven.Client.Document;
@@ -46,22 +42,6 @@
 				handler(sender, e);
 		}
 
-<<<<<<< HEAD
-		/// <summary>
-		/// Creates the HTTP json request.
-		/// </summary>
-		/// <param name="self">The self.</param>
-		/// <param name="url">The URL.</param>
-		/// <param name="method">The method.</param>
-		/// <param name="credentials">The credentials.</param>
-		/// <param name="convention">The document conventions governing this request</param>
-		/// <returns></returns>
-		public HttpJsonRequest CreateHttpJsonRequest(object self, string url, string method, ICredentials credentials, DocumentConvention convention)
-		{
-			return CreateHttpJsonRequest(self, url, method, new RavenJObject(), credentials, convention);
-		}
-=======
->>>>>>> f4b74665
 
 		/// <summary>
 		/// Creates the HTTP json request.
@@ -73,17 +53,10 @@
 		/// <param name="credentials">The credentials.</param>
 		/// <param name="convention">The document conventions governing this request</param>
 		/// <returns></returns>
-<<<<<<< HEAD
-		public HttpJsonRequest CreateHttpJsonRequest(object self, string url, string method, RavenJObject metadata, ICredentials credentials, DocumentConvention convention)
-		{
-			var request = new HttpJsonRequest(url, method, metadata, convention, this);
-			ConfigureRequest(self, new WebRequestEventArgs { Request = request.webRequest, JsonRequest = request });
-=======
 		public HttpJsonRequest CreateHttpJsonRequest(CreateHttpJsonRequestParams createHttpJsonRequestParams)
 		{
 			var request = new HttpJsonRequest(createHttpJsonRequestParams.Url, createHttpJsonRequestParams.Method, createHttpJsonRequestParams.Metadata, createHttpJsonRequestParams.Convention, this);
 			ConfigureRequest(createHttpJsonRequestParams.Self, new WebRequestEventArgs { Request = request.webRequest, JsonRequest = request });
->>>>>>> f4b74665
 			return request;
 		}
 
@@ -96,8 +69,6 @@
 		{
 		}
 	}
-<<<<<<< HEAD
-=======
 
 	public class CreateHttpJsonRequestParams
 	{
@@ -129,5 +100,4 @@
 		public bool AvoidCachingRequest { get; set; }
 	}
 
->>>>>>> f4b74665
 }