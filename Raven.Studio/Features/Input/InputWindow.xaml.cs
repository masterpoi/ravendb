﻿using System.Windows;
using System.Windows.Controls;
using System.Windows.Input;

namespace Raven.Studio.Features.Input
{
	public partial class InputWindow : ChildWindow
	{
		public InputWindow()
		{
			InitializeComponent();
		}

		private void OKButton_Click(object sender, RoutedEventArgs e)
		{
<<<<<<< HEAD
			this.DialogResult = true;
=======
			DialogResult = true;
>>>>>>> 274e52e9
		}

		private void CancelButton_Click(object sender, RoutedEventArgs e)
		{
<<<<<<< HEAD
			this.DialogResult = false;
=======
			DialogResult = false;
>>>>>>> 274e52e9
		}

		private void LayoutRoot_OnKeyDown(object sender, KeyEventArgs e)
		{
			switch (e.Key)
			{
				case Key.Enter:
					OKButton_Click(this, e);
					break;
				case Key.Escape:
					CancelButton_Click(sender, e);
					break;
			}
		}
	}
}<|MERGE_RESOLUTION|>--- conflicted
+++ resolved
@@ -13,20 +13,12 @@
 
 		private void OKButton_Click(object sender, RoutedEventArgs e)
 		{
-<<<<<<< HEAD
-			this.DialogResult = true;
-=======
 			DialogResult = true;
->>>>>>> 274e52e9
 		}
 
 		private void CancelButton_Click(object sender, RoutedEventArgs e)
 		{
-<<<<<<< HEAD
-			this.DialogResult = false;
-=======
 			DialogResult = false;
->>>>>>> 274e52e9
 		}
 
 		private void LayoutRoot_OnKeyDown(object sender, KeyEventArgs e)
