<<<<<<< HEAD
﻿// -----------------------------------------------------------------------
//  <copyright file="LogsModel.cs" company="Hibernating Rhinos LTD">
//      Copyright (c) Hibernating Rhinos LTD. All rights reserved.
//  </copyright>
// -----------------------------------------------------------------------

using System;
using System.IO;
using System.Net;
using System.Threading.Tasks;
using System.Windows.Input;
using Raven.Abstractions.Data;
using Raven.Studio.Commands;
using Raven.Studio.Infrastructure;
using System.Linq;

namespace Raven.Studio.Features.Logs
{
	public class LogsModel : PageViewModel
	{
		public BindableCollection<LogItem> Logs { get; private set; }
		public BindableCollection<LogItem> DisplayedLogs { get; private set; }

		public LogsModel()
		{
			ModelUrl = "/logs";
			Logs = new BindableCollection<LogItem>(log => log.TimeStamp, new KeysComparer<LogItem>(x => x.Message));
			DisplayedLogs = new BindableCollection<LogItem>(log => log.TimeStamp, new KeysComparer<LogItem>(x => x.Message));
			Logs.CollectionChanged += (sender, args) => OnPropertyChanged(() => PendingLogs);
			DisplayedLogs.CollectionChanged += (sender, args) => OnPropertyChanged(() => PendingLogs);
		}

		protected override Task LoadedTimerTickedAsync()
		{
			if (IsLogsEnabled == false)
				return null;

			return DatabaseCommands.GetLogsAsync(showErrorsOnly)
				.ContinueOnSuccess(logs =>
				                   	{
										Logs.Match(logs.OrderByDescending(x=>x.TimeStamp).ToList(), () =>
										{
											if (DisplayedLogs.Count == 0)
												DisplayedLogs.Match(Logs);
										});
				                   		IsLogsEnabled = true;
				                   	})
				.CatchIgnore<WebException>(LogsIsNotEnabled);
		}

		private void LogsIsNotEnabled()
		{
			IsLogsEnabled = false;
			EnablingLogsInstructions = GetTextFromResource("Raven.Studio.Features.Logs.DefaultLogging.config");
		}

		private static string GetTextFromResource(string name)
		{
			using (var stream = typeof (LogsModel).Assembly.GetManifestResourceStream(name))
			{
				if (stream == null)
					throw new InvalidOperationException("Could not find the following resource: " + name);
				return new StreamReader(stream).ReadToEnd();
			}
		}

		private bool? isLogsEnabled;
		public bool? IsLogsEnabled
		{
			get { return isLogsEnabled; }
			set
			{
				isLogsEnabled = value;
				OnPropertyChanged(() => IsLogsEnabled);
			}
		}

		private string enablingLogsInstructions;
		public string EnablingLogsInstructions
		{
			get { return enablingLogsInstructions; }
			set
			{
				enablingLogsInstructions = value;
				OnPropertyChanged(() => EnablingLogsInstructions);
			}
		}

		private bool showErrorsOnly;
		public bool ShowErrorsOnly
		{
			get { return showErrorsOnly; }
			set
			{
				showErrorsOnly = value;
				OnPropertyChanged(() => ShowErrorsOnly);
			}
		}

		public int PendingLogs
		{
			get { return Logs.Count - DisplayedLogs.Count; }
		}

		public override void LoadModelParameters(string parameters)
		{
			ShowErrorsOnly = new UrlParser(parameters).Path.Trim('/') == "error";
		}

		public ICommand Refresh
		{
			get { return new ChangeFieldValueCommand<LogsModel>(this, x => DisplayedLogs.Match(Logs)); }
		}
	}
=======
﻿// -----------------------------------------------------------------------
//  <copyright file="LogsModel.cs" company="Hibernating Rhinos LTD">
//      Copyright (c) Hibernating Rhinos LTD. All rights reserved.
//  </copyright>
// -----------------------------------------------------------------------

using System;
using System.IO;
using System.Net;
using System.Threading.Tasks;
using System.Windows.Input;
using Raven.Abstractions.Data;
using Raven.Studio.Commands;
using Raven.Studio.Infrastructure;
using System.Linq;

namespace Raven.Studio.Features.Logs
{
	public class LogsModel : PageViewModel
	{
		public BindableCollection<LogItem> Logs { get; private set; }
		public BindableCollection<LogItem> DisplayedLogs { get; private set; }

		public LogsModel()
		{
			ModelUrl = "/logs";
			Logs = new BindableCollection<LogItem>(log => log.TimeStamp, new KeysComparer<LogItem>(x => x.Message));
			DisplayedLogs = new BindableCollection<LogItem>(log => log.TimeStamp, new KeysComparer<LogItem>(x => x.Message));
			Logs.CollectionChanged += (sender, args) => OnPropertyChanged(() => PendingLogs);
			DisplayedLogs.CollectionChanged += (sender, args) => OnPropertyChanged(() => PendingLogs);
		}

		protected override Task LoadedTimerTickedAsync()
		{
			if (IsLogsEnabled == false || Database.Value == null)
				return null;

			return DatabaseCommands.GetLogsAsync(showErrorsOnly)
				.ContinueOnSuccess(logs =>
				                   	{
										Logs.Match(logs.OrderByDescending(x=>x.TimeStamp).ToList(), () =>
										{
											if (DisplayedLogs.Count == 0)
												DisplayedLogs.Match(Logs);
										});
				                   		IsLogsEnabled = true;
				                   	})
				.CatchIgnore<WebException>(LogsIsNotEnabled);
		}

		private void LogsIsNotEnabled()
		{
			IsLogsEnabled = false;
			EnablingLogsInstructions = GetTextFromResource("Raven.Studio.Features.Logs.DefaultLogging.config");
		}

		private static string GetTextFromResource(string name)
		{
			using (var stream = typeof (LogsModel).Assembly.GetManifestResourceStream(name))
			{
				if (stream == null)
					throw new InvalidOperationException("Could not find the following resource: " + name);
				return new StreamReader(stream).ReadToEnd();
			}
		}

		private bool? isLogsEnabled;
		public bool? IsLogsEnabled
		{
			get { return isLogsEnabled; }
			set
			{
				isLogsEnabled = value;
				OnPropertyChanged(() => IsLogsEnabled);
			}
		}

		private string enablingLogsInstructions;
		public string EnablingLogsInstructions
		{
			get { return enablingLogsInstructions; }
			set
			{
				enablingLogsInstructions = value;
				OnPropertyChanged(() => EnablingLogsInstructions);
			}
		}

		private bool showErrorsOnly;
		public bool ShowErrorsOnly
		{
			get { return showErrorsOnly; }
			set
			{
				showErrorsOnly = value;
				OnPropertyChanged(() => ShowErrorsOnly);
			}
		}

		public int PendingLogs
		{
			get { return Logs.Count - DisplayedLogs.Count; }
		}

		public override void LoadModelParameters(string parameters)
		{
			ShowErrorsOnly = new UrlParser(parameters).Path.Trim('/') == "error";
		}

		public ICommand Refresh
		{
			get { return new ChangeFieldValueCommand<LogsModel>(this, x => DisplayedLogs.Match(Logs)); }
		}
	}
>>>>>>> ae32d986
}<|MERGE_RESOLUTION|>--- conflicted
+++ resolved
@@ -1,119 +1,3 @@
-<<<<<<< HEAD
-﻿// -----------------------------------------------------------------------
-//  <copyright file="LogsModel.cs" company="Hibernating Rhinos LTD">
-//      Copyright (c) Hibernating Rhinos LTD. All rights reserved.
-//  </copyright>
-// -----------------------------------------------------------------------
-
-using System;
-using System.IO;
-using System.Net;
-using System.Threading.Tasks;
-using System.Windows.Input;
-using Raven.Abstractions.Data;
-using Raven.Studio.Commands;
-using Raven.Studio.Infrastructure;
-using System.Linq;
-
-namespace Raven.Studio.Features.Logs
-{
-	public class LogsModel : PageViewModel
-	{
-		public BindableCollection<LogItem> Logs { get; private set; }
-		public BindableCollection<LogItem> DisplayedLogs { get; private set; }
-
-		public LogsModel()
-		{
-			ModelUrl = "/logs";
-			Logs = new BindableCollection<LogItem>(log => log.TimeStamp, new KeysComparer<LogItem>(x => x.Message));
-			DisplayedLogs = new BindableCollection<LogItem>(log => log.TimeStamp, new KeysComparer<LogItem>(x => x.Message));
-			Logs.CollectionChanged += (sender, args) => OnPropertyChanged(() => PendingLogs);
-			DisplayedLogs.CollectionChanged += (sender, args) => OnPropertyChanged(() => PendingLogs);
-		}
-
-		protected override Task LoadedTimerTickedAsync()
-		{
-			if (IsLogsEnabled == false)
-				return null;
-
-			return DatabaseCommands.GetLogsAsync(showErrorsOnly)
-				.ContinueOnSuccess(logs =>
-				                   	{
-										Logs.Match(logs.OrderByDescending(x=>x.TimeStamp).ToList(), () =>
-										{
-											if (DisplayedLogs.Count == 0)
-												DisplayedLogs.Match(Logs);
-										});
-				                   		IsLogsEnabled = true;
-				                   	})
-				.CatchIgnore<WebException>(LogsIsNotEnabled);
-		}
-
-		private void LogsIsNotEnabled()
-		{
-			IsLogsEnabled = false;
-			EnablingLogsInstructions = GetTextFromResource("Raven.Studio.Features.Logs.DefaultLogging.config");
-		}
-
-		private static string GetTextFromResource(string name)
-		{
-			using (var stream = typeof (LogsModel).Assembly.GetManifestResourceStream(name))
-			{
-				if (stream == null)
-					throw new InvalidOperationException("Could not find the following resource: " + name);
-				return new StreamReader(stream).ReadToEnd();
-			}
-		}
-
-		private bool? isLogsEnabled;
-		public bool? IsLogsEnabled
-		{
-			get { return isLogsEnabled; }
-			set
-			{
-				isLogsEnabled = value;
-				OnPropertyChanged(() => IsLogsEnabled);
-			}
-		}
-
-		private string enablingLogsInstructions;
-		public string EnablingLogsInstructions
-		{
-			get { return enablingLogsInstructions; }
-			set
-			{
-				enablingLogsInstructions = value;
-				OnPropertyChanged(() => EnablingLogsInstructions);
-			}
-		}
-
-		private bool showErrorsOnly;
-		public bool ShowErrorsOnly
-		{
-			get { return showErrorsOnly; }
-			set
-			{
-				showErrorsOnly = value;
-				OnPropertyChanged(() => ShowErrorsOnly);
-			}
-		}
-
-		public int PendingLogs
-		{
-			get { return Logs.Count - DisplayedLogs.Count; }
-		}
-
-		public override void LoadModelParameters(string parameters)
-		{
-			ShowErrorsOnly = new UrlParser(parameters).Path.Trim('/') == "error";
-		}
-
-		public ICommand Refresh
-		{
-			get { return new ChangeFieldValueCommand<LogsModel>(this, x => DisplayedLogs.Match(Logs)); }
-		}
-	}
-=======
 ﻿// -----------------------------------------------------------------------
 //  <copyright file="LogsModel.cs" company="Hibernating Rhinos LTD">
 //      Copyright (c) Hibernating Rhinos LTD. All rights reserved.
@@ -228,5 +112,4 @@
 			get { return new ChangeFieldValueCommand<LogsModel>(this, x => DisplayedLogs.Match(Logs)); }
 		}
 	}
->>>>>>> ae32d986
 }